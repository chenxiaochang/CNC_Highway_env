--- conflicted
+++ resolved
@@ -66,14 +66,9 @@
         """
         neighbours = self.road.network.all_side_lanes(self.vehicle.lane_index)  # 获得同一道路的所有车道索引
         # print(neighbours)  # [('a', 'b', 0), ('a', 'b', 1)]  len(neighbours)=2
-<<<<<<< HEAD
-        # print(self.vehicle.speed_index)  # input speed about 25,and the index=1
-        reward = self.COLLISION_REWARD * self.vehicle.crashed + \
-                 self.HIGH_SPEED_REWARD * self.vehicle.speed_index / (self.vehicle.SPEED_COUNT - 1) \
-=======
+
         # print(self.vehicle.speed_index)  # input speed about 20,and the index=2
         reward = self.COLLISION_REWARD * self.vehicle.crashed + self.HIGH_SPEED_REWARD * self.vehicle.speed_index / (self.vehicle.SPEED_COUNT - 1) \
->>>>>>> dfaf435e
                  + self.LEFT_LANE_REWARD * (len(neighbours) - 1 - self.vehicle.target_lane_index[2]) / (
                          len(neighbours) - 1) + self.RIGHT_LANE_REWARD * (self.vehicle.target_lane_index[2]) / (
                          len(neighbours) - 1)
@@ -86,25 +81,16 @@
         # print(self.vehicle.target_lane_index[1])  # b
         # print(self.vehicle.target_lane_index[2])  # 0/1 ego_vehicle 所在车道
 
-<<<<<<< HEAD
         return reward
-=======
-        return reward  
->>>>>>> dfaf435e
+
 
     def _is_terminal(self) -> bool:
         """The episode is over if the ego vehicle crashed or the time is out."""
         return self.vehicle.crashed or self.steps >= self.config["duration"]  # 没效果，why？
 
-<<<<<<< HEAD
-    # def _cost(self, action: int) -> float:  # 成本函数=碰撞成本+对车道行驶的时间成本
-    #     """The constraint signal is the time spent driving on the opposite lane, and occurrence of collisions."""
-    #     return float(self.vehicle.crashed) + float(self.vehicle.lane_index[2] == 0) / 15
-=======
-    def _cost(self, action: int) -> float:  
+    def _cost(self, action: int) -> float:  # 成本函数=碰撞成本+对车道行驶的时间成本
         """The constraint signal is the time spent driving on the opposite lane, and occurrence of collisions."""
         return float(self.vehicle.crashed) + float(self.vehicle.lane_index[2] == 0) / 15
->>>>>>> dfaf435e
 
     def reset(self) -> np.ndarray:
         super().reset()
